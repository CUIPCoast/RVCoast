import React, { useState, useEffect } from 'react';
import { StyleSheet, View, Text, Image, TouchableOpacity } from "react-native";

import { Border, Color, Gap, FontSize, FontFamily, isDarkMode } from "../GlobalStyles";
import useScreenSize from "../helper/useScreenSize.jsx";
import { Col, Row, Grid } from "react-native-easy-grid";

import { RadialSlider } from 'react-native-radial-slider';
import moment from 'moment';
import { ClimateService } from '../API/RVControlServices.js';
import { RVControlService } from "../API/rvAPI";
import AsyncStorage from '@react-native-async-storage/async-storage';

const ClimateControlScreenTablet = () => {
  const [activeButtons, setActiveButtons] = useState([]); // State for active buttons
  const [speed, setSpeed] = useState(0);
  const [isNightToggled, setIsNightToggled] = useState(false);
  const [isDehumidToggled, setIsDehumidToggled] = useState(false);
  const [isCoolToggled, setIsCoolToggled] = useState(false);
  const [isToekickToggled, setIsToekickToggled] = useState(false);
  const [isFurnaceToggled, setIsFurnaceToggled] = useState(false);
  
  const [isLoading, setIsLoading] = useState(false);
  const [errorMessage, setErrorMessage] = useState(null);

  // Temperature state with loading from AsyncStorage
  const [temp, setTemp] = useState(72);
  const [lastTemp, setLastTemp] = useState(72);
  
  var now = moment().format();
  var currentDate = moment().format("MMMM Do, YYYY");
  var DayOfTheWeek = moment().format("dddd");

  // Preload images
  const moonImage = require("../assets/moon.png");
  const sunImage = require("../assets/sun.png");
  
  // Features with their corresponding fan speeds
  const features = [
    { label: "Cool", fanSpeed: "High" },
    { label: "Toe Kick", fanSpeed: "Med" },
    { label: "Furnace", fanSpeed: "Low" }
  ];

  const isTablet = useScreenSize(); // Check if the screen is large enough to be considered a tablet

  // Load saved temperature from AsyncStorage
  useEffect(() => {
    const getTemp = async () => {
      const savedTemp = await AsyncStorage.getItem('temperature');
      if (savedTemp) {
        setTemp(parseInt(savedTemp, 10));
        setLastTemp(parseInt(savedTemp, 10));
      } else {
        setTemp(72);
        setLastTemp(72);
      }
    };
    getTemp();
  }, []);
  
  // Save temperature changes to AsyncStorage
  useEffect(() => {
    if (temp !== null) {
      AsyncStorage.setItem('temperature', temp.toString());
    }
  }, [temp]);

  // Handle temperature change from RadialSlider
  const handleTempChange = (newTemp) => {
    setTemp(newTemp);
  };
  
  // Handle temperature API changes with debounce
  useEffect(() => {
    const sendTempChange = async () => {
      if (temp === lastTemp || (!isCoolToggled && !isToekickToggled && !isFurnaceToggled)) return;
      
      try {
        setIsLoading(true);
        
        // Determine if we need to increase or decrease temperature
        if (temp > lastTemp) {
          // Send temperature increase command based on the difference
          const steps = temp - lastTemp;
          for (let i = 0; i < steps; i++) {
            await RVControlService.executeCommand('temp_increase');
            // Short delay to avoid overwhelming the CAN bus
            await new Promise(resolve => setTimeout(resolve, 100));
          }
          console.log(`Temperature increased to ${temp}°F`);
          
          // Show success message
          setErrorMessage(null);
        } else {
          // Send temperature decrease command based on the difference
          const steps = lastTemp - temp;
          for (let i = 0; i < steps; i++) {
            await RVControlService.executeCommand('temp_decrease');
            // Short delay to avoid overwhelming the CAN bus
            await new Promise(resolve => setTimeout(resolve, 100));
          }
          console.log(`Temperature decreased to ${temp}°F`);
          
          // Show success message
          setErrorMessage(null);
        }
        
        setLastTemp(temp);
      } catch (error) {
        console.error('Failed to change temperature:', error);
        // Revert to last successful temperature
        setTemp(lastTemp);
        
        // Show error message
        setErrorMessage(`Failed to change temperature: ${error.message}`);
      } finally {
        setIsLoading(false);
      }
    };
    
    // Debounce the temperature change to avoid too many API calls
    const timeoutId = setTimeout(sendTempChange, 800);
    return () => clearTimeout(timeoutId);
  }, [temp, lastTemp, isCoolToggled, isToekickToggled, isFurnaceToggled]);

  // Night Setting Toggle - Using service
  const handleNightPress = async () => {
    setIsLoading(true);
    try {
      const result = await ClimateService.setNightMode();
      if (result.success) {
        setIsNightToggled(!isNightToggled);
        setErrorMessage(null);
      } else {
        setErrorMessage(`Failed to set night mode: ${result.error}`);
      }
    } catch (error) {
      setErrorMessage(`Error: ${error.message}`);
    } finally {
      setIsLoading(false);
    }
  };

  // Dehumid Setting Toggle - Using service
  const handleDehumidPress = async () => {
    setIsLoading(true);
    try {
      const result = await ClimateService.setDehumidifyMode();
      if (result.success) {
        setIsDehumidToggled(!isDehumidToggled);
        setErrorMessage(null);
      } else {
        setErrorMessage(`Failed to set dehumidify mode: ${result.error}`);
      }
    } catch (error) {
      setErrorMessage(`Error: ${error.message}`);
    } finally {
      setIsLoading(false);
    }
  };

  // Handle feature button press (Cool, Toe Kick, Furnace) - Using service
  const handleButtonPress = async (label) => {
    setIsLoading(true);
    
    // Check if the button is already active
    const isActive = activeButtons.includes(label);
    
    try {
      let result;
      
      // Execute corresponding service methods based on the button label
      switch (label) {
        case "Cool":
          result = await ClimateService.toggleCooling();
          if (result.success) {
            setIsCoolToggled(!isCoolToggled);
          }
          break;
          
        case "Toe Kick":
          result = await ClimateService.toggleToeKick();
          if (result.success) {
            setIsToekickToggled(!isToekickToggled);
          }
          break;
          
        case "Furnace":
          result = await ClimateService.toggleFurnace();
          if (result.success) {
            setIsFurnaceToggled(!isFurnaceToggled);
          }
          break;
          
        default:
          setErrorMessage(`Unknown feature: ${label}`);
          setIsLoading(false);
          return;
      }
      
      if (result && result.success) {
        // Update active buttons state
        setActiveButtons((prev) =>
          isActive
            ? prev.filter((item) => item !== label) // Remove if already active
            : [...prev, label] // Add if not active
        );
        setErrorMessage(null);
      } else if (result) {
        setErrorMessage(`Error: ${result.error}`);
      }
    } catch (error) {
      setErrorMessage(`Unexpected error: ${error.message}`);
    } finally {
      setIsLoading(false);
    }
  };

  // Handle fan speed button press
  const handleFanSpeedPress = async (speed) => {
    setIsLoading(true);
    try {
      let result;
      
      switch (speed) {
        case "Low":
          result = await ClimateService.setLowFanSpeed();
          // Show a warning message for low speed since it's not implemented yet
          if (result.message) {
            console.warn(result.message);
          }
          break;
        case "Med":
          result = await ClimateService.setMediumFanSpeed();
          break;
        case "High":
          result = await ClimateService.setHighFanSpeed();
          break;
        default:
          setErrorMessage(`Unknown fan speed: ${speed}`);
          setIsLoading(false);
          return;
      }
      
      if (result && result.success) {
        setErrorMessage(null);
      } else if (result) {
        setErrorMessage(`Error setting fan speed: ${result.error}`);
      }
    } catch (error) {
      setErrorMessage(`Unexpected error: ${error.message}`);
    } finally {
      setIsLoading(false);
    }
  };

  // If the screen is a tablet, render the climate control interface
  if (isTablet) {
    return (
      <Grid className="bg-black">
        <Row size={10}>
          <Row className="bg-black" size={9}>
            <Col className="m-1 ml-3">
              <Text className="text-3xl text-white">{DayOfTheWeek}</Text>
              <Text className="text-lg text-white">{currentDate}</Text>
            </Col>
          </Row>
          <Row className="bg-black" size={1}>
            <View className="pt-3 pl-3">
              <Image
                source={require("../assets/images/icon.png")}
                style={{
                  width: 70,
                  height: 45,
                  right: 0,
                  paddingTop: 10,
                  backgroundColor: "white"
                }}
              />
            </View>
          </Row>
        </Row>

        {/* Error message display */}
        {errorMessage && (
          <View style={styles.errorContainer}>
            <Text style={styles.errorText}>{errorMessage}</Text>
          </View>
        )}

        {/* Loading indicator */}
        {isLoading && (
          <View style={styles.loadingContainer}>
            <Text style={styles.loadingText}>Processing command...</Text>
          </View>
        )}

        <View
          style={{
            flexDirection: "row",
            justifyContent: "center",
            alignItems: "center",
            marginHorizontal: 20,
            flexWrap: "wrap",
            right: 40,
          }}
        >
          <Col
            style={{
              width: "30%",
              height: 380,
              backgroundColor: "#1B1B1B",
              borderRadius: 10,
              justifyContent: "flex-start",
              padding: 20,
              margin: 50,
            }}
          >
            <Text
              style={{
                color: "white",
                fontSize: 16,
                position: "absolute",
                top: 20,
                left: 10,
              }}
            >
              Main (Front)
            </Text>
            {/* Divider */}
            <View
              style={{
                height: 1,
                backgroundColor: "white",
                width: "100%",
                marginTop: 50,
              }}
            />
            <View style={styles.container}>
              <RadialSlider
                value={temp}
                min={60}
                max={85}
                thumbColor={"#FFFFFF"}
                thumbBorderColor={"#848482"}
                sliderTrackColor={"#E5E5E5"}
                linearGradient={[ { offset: '0%', color:'#ffaca6' }, { offset: '100%', color: '#FF8200' }]}
                onChange={handleTempChange}
                subTitle={'Degrees'}
                subTitleStyle={{ color: isDarkMode ? 'white' : 'black', paddingBottom: 25 }}
                unitStyle={{ color: isDarkMode ? 'white' : 'black', paddingTop: 5 }}
                valueStyle={{ color: isDarkMode ? 'white' : 'black', paddingTop: 5}}
                style={{
                  backgroundColor: isDarkMode ? Color.colorGray_200 : Color.colorWhitesmoke_100,
                }}
                buttonContainerStyle={{
                  color:"FFFFFF",
                }}
                leftIconStyle={{ backgroundColor: 'white', borderRadius: 10, marginRight: 10, top:20, height: 40, width: 50, paddingLeft: 4 }}
                rightIconStyle={{ backgroundColor: 'white', borderRadius: 10, marginLeft: 10, top:20, height: 40, width: 50, paddingLeft: 5 }}
                isHideTailText={true}
                unit={'°F'}
              />
            </View>
          </Col>
          <View
            style={{
              flexDirection: "row",
              justifyContent: "center",
              alignItems: "flex-start",
              marginHorizontal: 20,
              flexWrap: "wrap",
            }}
          >
            {/* Truma Logo and Auxiliary Box */}
            <View style={{ width: "50%", height: "100px", alignItems: "center" }}>
              <Image
                source={require("../assets/truma-logo-333-100.png")}
                className="h-30 w-30 left-3"
                style={{ resizeMode: "contain", marginBottom: 20 }}
              />

              <View style={{ flexDirection: "row", alignItems: "flex-start", marginTop: 10 }}>
                {/* Auxiliary Box */}
                <Col
                  style={{
                    width: 380,
                    height: 270,
                    backgroundColor: "#1B1B1B",
                    borderRadius: 10,
                    justifyContent: "flex-start",
                    padding: 20,
                    margin: 25,
                    right: 80,
                    bottom: 10,
                  }}
                >
                  <Text
                    style={{
                      color: "white",
                      fontSize: 16,
                      position: "absolute",
                      top: 20,
                      left: 10,
                    }}
                  >
                    Auxiliary (Back)
                  </Text>
                  <View
                    style={{
                      height: 1,
                      backgroundColor: "white",
                      width: "100%",
                      marginTop: 40,
                    }}
                  />
                  {/* Fixed: Stack the buttons vertically */}
                  <View style={{ flex: 1, justifyContent: "flex-start", alignItems: "flex-start" }}>
                    {features.map((feature, index) => (
                      <View
                        key={index}
                        style={{
                          flexDirection: "row",
                          alignItems: "center",
                          justifyContent: "space-between",
                          marginVertical: 10,
                          width: "100%",
                        }}
                      >
                        {/* Feature Button */}
                        <TouchableOpacity
                          onPress={() => handleButtonPress(feature.label)}
                          style={{
                            flexDirection: "row",
                            alignItems: "center",
                            backgroundColor: activeButtons.includes(feature.label) ? "#444" : "#1B1B1B",
                            borderRadius: 5,
                            paddingVertical: 10,
                            paddingHorizontal: 15,
                            width: 220,
                          }}
                        >
                          <Image
                            source={getImageForLabel(feature.label)}
                            style={{ width: 30, height: 30, marginRight: 5 }}
                          />
                          <Text
                            style={{
                              color: "white",
                              fontSize: 16,
                            }}
                          >
                            {feature.label}
                          </Text>
                        </TouchableOpacity>

<<<<<<< HEAD
                        {/* Fixed: Using the ToggleButtons component with only necessary buttons */}
                        {/*Fix this*/}
                        {/* <ToggleButtons/> */}
=======
                        {/* Fan Speed Button for this row */}
                        <FanSpeedButton 
                          speed={feature.fanSpeed} 
                          onPress={() => handleFanSpeedPress(feature.fanSpeed)} 
                          isLoading={isLoading}
                        />
>>>>>>> 6ec32919
                      </View>
                    ))}
                  </View>
                </Col>
                {/* Night/Dehumid Buttons */}
                <View
                  style={{
                    flex: 1,
                    justifyContent: "space-evenly",
                    alignItems: "center",
                    right: -10,
                    top: 100,
                  }}
                >
                  <TouchableOpacity
                    style={{
                      backgroundColor: isNightToggled ? "#301934" : "#FFBA00",
                      paddingVertical: 15,
                      paddingHorizontal: 20,
                      borderRadius: 5,
                      marginBottom: 10,
                      width: 150,
                      alignItems: "center",
                      flexDirection: "row",
                      justifyContent: "center",
                    }}
                    onPress={handleNightPress}
                    disabled={isLoading}
                  >
                    <Image
                      source={isNightToggled ? moonImage : sunImage}
                      style={{ width: 30, height: 30, marginRight: 10 }}
                    />
                    <Text style={{ color: "white", fontSize: 16 }}> {isNightToggled ? "Night" : "Daytime"}</Text>
                  </TouchableOpacity>
                  <TouchableOpacity
                    style={{
                      backgroundColor: isDehumidToggled ? "#003262" : "#00B9E8",
                      paddingVertical: 15,
                      paddingHorizontal: 20,
                      borderRadius: 5,
                      width: 150,
                      alignItems: "center",
                      flexDirection: "row",
                      justifyContent: "center",
                    }}
                    onPress={handleDehumidPress}
                    disabled={isLoading}
                  >
                    <Image
                      source={require("../assets/drop.png")}
                      style={{ width: 30, height: 30, marginRight: 10 }}
                    />
                    <Text style={{ color: "white", fontSize: 16 }}>Dehumid</Text>
                  </TouchableOpacity>
                </View>
              </View>
            </View>
          </View>
        </View>
      </Grid>
    );
  }
  return null; // Return null if not tablet
}

const getImageForLabel = (label) => {
  const images = {
    "Cool": require("../assets/snowflake.png"),
    "Toe Kick": require("../assets/toekick.png"),
    "Furnace": require("../assets/furnace.png"),
  };
  return images[label] || require("../assets/questionmark.png");
};

<<<<<<< HEAD
// Fixed ToggleButtons component - removed the two unnecessary buttons 
const ToggleButtons = () => {
  const [activeButton, setActiveButton] = React.useState(null);
  
  // Fixed: Only four buttons total, no extra buttons
  const buttons = ["High", "Med", "Low", "Auto"];
  
  const handleButtonPress = (buttonName) => {
    if (activeButton === buttonName) {
      // If already active, deactivate it
      setActiveButton(null);
    } else {
      // Otherwise, make this button active
      setActiveButton(buttonName);
=======
// Individual fan speed button component
const FanSpeedButton = ({ speed, onPress, isLoading }) => {
  // Set background color based on fan speed
  const getBackgroundColor = () => {
    switch (speed) {
      case "High":
        return "#100C08"; // Dark for High
      case "Med":
        return "#242124"; // Medium for Med
      case "Low":
        return "#848482"; // Light for Low
      default:
        return "#333";
>>>>>>> 6ec32919
    }
  };
  
  return (
<<<<<<< HEAD
    <View style={styles.toggleButtonsContainer}>
      {buttons.map((buttonName) => (
        <TouchableOpacity
          key={buttonName}
          onPress={() => handleButtonPress(buttonName)}
          style={[
            styles.toggleButton,
            activeButton === buttonName ? styles.activeToggleButton : null
          ]}
          activeOpacity={0.7}
        >
          <Text style={styles.toggleButtonText}>{buttonName}</Text>
        </TouchableOpacity>
      ))}
    </View>
=======
    <TouchableOpacity
      onPress={onPress}
      disabled={isLoading}
      style={{
        padding: 10,
        borderRadius: 5,
        alignItems: "center",
        justifyContent: "center",
        width: 80,
        backgroundColor: getBackgroundColor(),
      }}
      activeOpacity={0.7}
    >
      <Text style={{ color: "white", fontSize: 16 }}>{speed}</Text>
    </TouchableOpacity>
>>>>>>> 6ec32919
  );
};

const styles = StyleSheet.create({
  container: {
    flex: 1,
    justifyContent: "center",
    alignItems: "center",
  },
  // Styles for the toggle buttons
  toggleButtonsContainer: {
    flexDirection: 'column',
    justifyContent: 'space-between',
    width: 80,
  },
<<<<<<< HEAD
  toggleButton: {
    padding: 8,
    backgroundColor: '#333',
    borderRadius: 5,
    alignItems: 'center',
    justifyContent: 'center',
    marginVertical: 2,
    width: 80,
  },
  activeToggleButton: {
    backgroundColor: '#FF8200',
  },
  toggleButtonText: {
    color: 'white',
    fontSize: 14,
=======
  buttonText: {
    color: "white",
    fontSize: 16,
>>>>>>> 6ec32919
  },
  errorContainer: {
    backgroundColor: "rgba(255, 0, 0, 0.1)",
    padding: 10,
    margin: 10,
    borderRadius: 5,
    borderWidth: 1,
    borderColor: "red",
  },
  errorText: {
    color: "white",
    textAlign: "center",
  },
  loadingContainer: {
    position: "absolute",
    top: "50%",
    left: "50%",
    transform: [{ translateX: -100 }, { translateY: -25 }],
    backgroundColor: "rgba(0, 0, 0, 0.7)",
    padding: 20,
    borderRadius: 10,
    zIndex: 1000,
  },
  loadingText: {
    color: "white",
    fontSize: 16,
  }
});

export default ClimateControlScreenTablet;<|MERGE_RESOLUTION|>--- conflicted
+++ resolved
@@ -455,18 +455,16 @@
                           </Text>
                         </TouchableOpacity>
 
-<<<<<<< HEAD
-                        {/* Fixed: Using the ToggleButtons component with only necessary buttons */}
-                        {/*Fix this*/}
-                        {/* <ToggleButtons/> */}
-=======
+
+                        
+
                         {/* Fan Speed Button for this row */}
                         <FanSpeedButton 
                           speed={feature.fanSpeed} 
                           onPress={() => handleFanSpeedPress(feature.fanSpeed)} 
                           isLoading={isLoading}
                         />
->>>>>>> 6ec32919
+
                       </View>
                     ))}
                   </View>
@@ -542,22 +540,7 @@
   return images[label] || require("../assets/questionmark.png");
 };
 
-<<<<<<< HEAD
-// Fixed ToggleButtons component - removed the two unnecessary buttons 
-const ToggleButtons = () => {
-  const [activeButton, setActiveButton] = React.useState(null);
-  
-  // Fixed: Only four buttons total, no extra buttons
-  const buttons = ["High", "Med", "Low", "Auto"];
-  
-  const handleButtonPress = (buttonName) => {
-    if (activeButton === buttonName) {
-      // If already active, deactivate it
-      setActiveButton(null);
-    } else {
-      // Otherwise, make this button active
-      setActiveButton(buttonName);
-=======
+
 // Individual fan speed button component
 const FanSpeedButton = ({ speed, onPress, isLoading }) => {
   // Set background color based on fan speed
@@ -571,12 +554,12 @@
         return "#848482"; // Light for Low
       default:
         return "#333";
->>>>>>> 6ec32919
+
     }
   };
   
   return (
-<<<<<<< HEAD
+
     <View style={styles.toggleButtonsContainer}>
       {buttons.map((buttonName) => (
         <TouchableOpacity
@@ -592,7 +575,7 @@
         </TouchableOpacity>
       ))}
     </View>
-=======
+
     <TouchableOpacity
       onPress={onPress}
       disabled={isLoading}
@@ -608,7 +591,7 @@
     >
       <Text style={{ color: "white", fontSize: 16 }}>{speed}</Text>
     </TouchableOpacity>
->>>>>>> 6ec32919
+
   );
 };
 
@@ -624,7 +607,7 @@
     justifyContent: 'space-between',
     width: 80,
   },
-<<<<<<< HEAD
+
   toggleButton: {
     padding: 8,
     backgroundColor: '#333',
@@ -640,11 +623,11 @@
   toggleButtonText: {
     color: 'white',
     fontSize: 14,
-=======
+
   buttonText: {
     color: "white",
     fontSize: 16,
->>>>>>> 6ec32919
+
   },
   errorContainer: {
     backgroundColor: "rgba(255, 0, 0, 0.1)",
