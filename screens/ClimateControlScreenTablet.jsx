import React, { useState } from 'react';
import { StyleSheet, View, Text, Image, TouchableOpacity } from "react-native";

import { Border, Color, Gap, FontSize, FontFamily , isDarkMode} from "../GlobalStyles";
import useScreenSize from "../helper/useScreenSize.jsx";
import { Col, Row, Grid } from "react-native-easy-grid";
import ToggleSwitch from "../components/ToggleSwitch.jsx";
import { RadialSlider } from 'react-native-radial-slider';
import moment from 'moment'; 




const ClimateControl = () => {

  const [activeButtons, setActiveButtons] = useState([]); // State for active buttons

  const handleButtonPress = (label) => {
    setActiveButtons((prev) =>
      prev.includes(label)
        ? prev.filter((item) => item !== label) // Remove if already active
        : [...prev, label] // Add if not active
    );
  };

<<<<<<< HEAD
  // Preload images
  const moonImage = require("../assets/moon.png");
  const sunImage = require("../assets/sun.png");

=======
>>>>>>> 59f0f7a3
  const features = ["Cool", "Toe Kick", "Furnace"];

  const [speed, setSpeed] = useState(0);
  const [isOn, setIsOn] = useState(false);
  var now = moment().format();
  var currentDate = moment().format("MMMM Do, YYYY");
  var DayOfTheWeek = moment().format("dddd");

  const isTablet = useScreenSize(); // Check if the screen is large enough to be considered a tablet
  var logo = <Image
    className="h-20 w-20 mx-12 mb-4"
    source={require("../assets/SettingGearTablet.png")}
    />;

    
    const [activeButton, setActiveButton] = useState(null);
    const [isNightToggled, setIsNightToggled] = useState(false);
    const [isDehumidToggled, setIsDehumidToggled] = useState(false);

    const handleNightPress = () => {
      setIsNightToggled(!isNightToggled); // Toggle Night button state
    };
  
    const handleDehumidPress = () => {
      setIsDehumidToggled(!isDehumidToggled); // Toggle Dehumid button state
    };
  // If the screen is a tablet, render nothing (null) to hide the tab navigator
  if (isTablet) {
    return (
      
      <Grid className="bg-black">
         <Row size={10}>
                          <Row className="bg-black" size={9}>
                              <Col className="m-1 ml-3">
                                  <Text className="text-3xl text-white">{DayOfTheWeek}</Text>
                                  <Text className="text-lg text-white">{currentDate}</Text>
                              </Col>
                          </Row>
                          <Row
                              className="bg-black"
                              size={1}
                          >
                              <View className="pt-3 pl-3">
                              <Image
                                  source={require("../assets/images/icon.png")}
                                  style={{
                                      width: 70,
                                      height: 45,
                                      right: 0,
                                      paddingTop: 10,
                                      backgroundColor: "white"
                                  }}
                              />
                              </View>
                              </Row>
              </Row>

              <View
  style={{
    flexDirection: "row", // Align children side by side
    justifyContent: "center", // Center the boxes in the row
    alignItems: "center", // Align items vertically (optional)
    marginHorizontal: 20, // Adjust as needed for screen padding
    flexWrap: "wrap", // Allow wrapping if needed for smaller screens
    right:40,
    
  }}
>
  <Col
    style={{
      width: "30%", // Adjust the width to fit nicely
      height: 380,
      backgroundColor: "#1B1B1B",
      borderRadius: 10,
      justifyContent: "flex-start", // Align content to the top
      padding: 20,
      margin: 50, // Add margin between the columns
      

      
    }}
  >
    <Text
      style={{
        color: "white",
        fontSize: 16,
        position: "absolute", // Ensure it's in the top-left corner
        top: 20,
        left: 10,
      }}
    >
      Main (Front)
    </Text>
    {/* Divider */}
    <View
      style={{
        height: 1, // Divider height
        backgroundColor: "white", // Divider color
        width: "100%", // Full width of the container
        marginTop: 50, // Add spacing below the text
      }}
    />
    <View style={styles.container}>
      <RadialSlider
        variant={"radial-circle-slider"}
        value={speed}
        unit={"º"}
        unitStyle={{
          color: "#FFFFFF", // Set your desired color here
          fontSize: 24,
        }}
        subTitle={"Degrees"}
        min={62}
        max={78}
        thumbColor={"#FFFFFF"}
        thumbBorderColor={"#848482"}
        sliderTrackColor={"#E5E5E5"}
        linearGradient={[
          { offset: "0%", color: "#ffaca6" },
          { offset: "100%", color: "#FF8200" },
        ]}
        onChange={setSpeed}
        subTitleStyle={{
          color: "#FFFFFF", // Set your desired color here
          fontSize: 24, // Optional: Adjust font size
          fontWeight: "bold", // Optional: Adjust font weight
        }}
        valueStyle={{
          color: "#FFFFFF", // Set your desired color here
          fontSize: 38, // Optional: Adjust font size
          fontWeight: "bold", // Optional: Adjust font weight
        }}
      />
    </View>
  </Col>
  <View
  style={{
    flexDirection: "row", // Align Main (Front) and Truma logo + Auxiliary side by side
    justifyContent: "center", // Center the boxes in the row
    alignItems: "flex-start", // Align items at the top
    marginHorizontal: 20, // Adjust as needed for screen padding
    flexWrap: "wrap", // Allow wrapping if needed for smaller screens
  }}
>
  

  {/* Truma Logo and Auxiliary Box */}
  <View style={{ width: "50%", height: "100px", alignItems: "center" }}>
    <Image
      source={require("../assets/truma-logo-333-100.png")} // Replace with your image path
      className="h-30 w-30 left-3"
      style={{ resizeMode: "contain", marginBottom: 20 }}
    />

    <View style={{ flexDirection: "row", alignItems: "flex-start", marginTop: 10 }}>
     {/* Auxiliary Box */}
<Col
  style={{
    width: 380, // Adjust width to allow space for buttons
    height: 270,
    backgroundColor: "#1B1B1B",
    borderRadius: 10,
    justifyContent: "flex-start",
    padding: 20,
    margin: 25,
    right: 80,
    bottom: 10,
  }}
>
  <Text
    style={{
      color: "white",
      fontSize: 16,
      position: "absolute",
      top: 20,
      left: 10,
    }}
  >
    Auxiliary (Back)
  </Text>
  <View
    style={{
      height: 1,
      backgroundColor: "white",
      width: "100%",
      marginTop: 40,
    }}
  />
  <View style={{ flex: 1, justifyContent: "flex-start", alignItems: "flex-start" }}>
      {features.map((label, index) => (
        <View
          key={index}
          style={{
            flexDirection: "row",
            alignItems: "center",
            justifyContent: "space-between",
            marginVertical: 10,
            width: "100%", // Adjust the width as needed
          }}
        >
          {/* Feature Button */}
          <TouchableOpacity
            onPress={() => handleButtonPress(label)}
            style={{
              flexDirection: "row",
              alignItems: "center",
              backgroundColor: activeButtons.includes(label) ? "#444" : "#1B1B1B",
              borderRadius: 5, // Reduced border radius for a compact look
              paddingVertical: 10, // Smaller padding for vertical space
              paddingHorizontal: 15, // Smaller padding for horizontal space
              width: 220,
            }}
          >
            <Image
              source={getImageForLabel(label)}
              style={{ width: 30, height: 30, marginRight: 5 }} // Smaller image with reduced margin
            />
            <Text
              style={{
<<<<<<< HEAD
                color: "white",
=======
                color: activeButtons.includes(label) ? "#FFB267" : "white", // Highlight active button text
>>>>>>> 59f0f7a3
                fontSize: 16,
              }}
            >
              {label}
            </Text>
          </TouchableOpacity>

          {/* Toggle Button */}
          <ToggleButton />
        </View>
      ))}
    </View>



</Col>
     {/* Buttons next to Auxiliary Box */}
<View
  style={{
    flex: 1,
    justifyContent: "space-evenly",
    alignItems: "center",
    right: -10,
    top: 100,
  }}
>
<TouchableOpacity
        style={{
<<<<<<< HEAD
          backgroundColor: isNightToggled ? "#301934" : "#FFBA00", // Toggle between two colors
=======
          backgroundColor: isNightToggled ? "#301934" : "#9966CC", // Toggle between two colors
>>>>>>> 59f0f7a3
          paddingVertical: 15,
          paddingHorizontal: 20,
          borderRadius: 5,
          marginBottom: 10,
          width: 150,
          alignItems: "center",
          flexDirection: "row",
          justifyContent: "center",
        }}
        onPress={handleNightPress}
      >
        <Image
<<<<<<< HEAD
          source={isNightToggled ? moonImage : sunImage}
          style={{ width: 30, height: 30, marginRight: 10 }}
        />
        <Text style={{ color: "white", fontSize: 16 }}> {isNightToggled ? "Night" : "Daytime"}</Text>
=======
          source={require("../assets/moon.png")}
          style={{ width: 30, height: 30, marginRight: 10 }}
        />
        <Text style={{ color: "white", fontSize: 16 }}>Night</Text>
>>>>>>> 59f0f7a3
      </TouchableOpacity>
  <TouchableOpacity
    style={{
      backgroundColor: isDehumidToggled ? "#003262" : "#00B9E8",
      paddingVertical: 15,
      paddingHorizontal: 20,
      borderRadius: 5,
      width: 150,
      alignItems: "center",
      flexDirection: "row",
      justifyContent: "center",
    }}
    onPress={handleDehumidPress}
  >
    <Image
      source={require("../assets/drop.png")}
      style={{ width: 30, height: 30, marginRight: 10 }}
    />
    <Text style={{ color: "white", fontSize: 16 }}>Dehumid</Text>
  </TouchableOpacity>
</View>

    </View>

  </View>
</View>


  
</View>



    
       


      </Grid>);
  }
}

const getImageForLabel = (label) => {
  const images = {
    "Cool": require("../assets/snowflake.png"), // Example for Cool
    "Toe Kick": require("../assets/toekick.png"), // Example for Toe Kick
    "Furnace": require("../assets/furnace.png"), // Example for Furnace
  };
  return images[label] || require("../assets/questionmark.png"); // Fallback to a default image
};

// Helper component for toggle button functionality
const ToggleButton = () => {
  const [state, setState] = React.useState("Low");

  const toggleState = () => {
    const nextState = {
      Low: "Med",
      Med: "High",
      High: "Low",
    };
    setState(nextState[state]);
  };

  return (
<<<<<<< HEAD
    <TouchableOpacity
      onPress={toggleState}
      style={[styles.button, styles[state.toLowerCase()]]} // Add state-specific styling
      activeOpacity={0.7} // Adjust feedback opacity
    >
      <Text style={styles.buttonText}>{state}</Text>
    </TouchableOpacity>
=======
    <Text
      onPress={toggleState}
      style={{
        color: "white",
        fontSize: 16,
        padding: 10,
        backgroundColor: "#333",
        borderRadius: 5,
        textAlign: "center",
        width: 80,
      }}
    >
      {state}
    </Text>
>>>>>>> 59f0f7a3
  );
};

const styles = StyleSheet.create({
<<<<<<< HEAD
  container: {
    flex: 1,
    justifyContent: "center",
    alignItems: "center",
    
  },
  button: {
    padding: 10,
    backgroundColor: "#333", // Default button color
    borderRadius: 5,
    alignItems: "center",
    justifyContent: "center",
    width: 80,
  },
  buttonText: {
    color: "white",
    fontSize: 16,
  },
  // Add specific styles for each state if needed
  low: {
    backgroundColor: "#848482", // Green for Low
  },
  med: {
    backgroundColor: "#242124", // Orange for Medium
  },
  high: {
    backgroundColor: "#100C08", // Red for High
  },
});
=======
    container: {
      flex: 1,
      justifyContent: 'center',
      top: 15,
    },
    row: {
      flexDirection: "row",
      alignItems: "center",
      justifyContent: "space-between",
      marginVertical: 10,
      width: "100%",
    },
    image: {
      width: 30,
      height: 30,
      marginRight: 10,
    },
    buttonText: {
      color: "white",
      fontSize: 16,
      marginRight: 120,
    },
    activeButtonText: {
      color: "#FFB267", // Highlight color for active button
    },
  });
>>>>>>> 59f0f7a3
  

export default ClimateControl;<|MERGE_RESOLUTION|>--- conflicted
+++ resolved
@@ -12,25 +12,6 @@
 
 
 const ClimateControl = () => {
-
-  const [activeButtons, setActiveButtons] = useState([]); // State for active buttons
-
-  const handleButtonPress = (label) => {
-    setActiveButtons((prev) =>
-      prev.includes(label)
-        ? prev.filter((item) => item !== label) // Remove if already active
-        : [...prev, label] // Add if not active
-    );
-  };
-
-<<<<<<< HEAD
-  // Preload images
-  const moonImage = require("../assets/moon.png");
-  const sunImage = require("../assets/sun.png");
-
-=======
->>>>>>> 59f0f7a3
-  const features = ["Cool", "Toe Kick", "Furnace"];
 
   const [speed, setSpeed] = useState(0);
   const [isOn, setIsOn] = useState(false);
@@ -185,84 +166,43 @@
     />
 
     <View style={{ flexDirection: "row", alignItems: "flex-start", marginTop: 10 }}>
-     {/* Auxiliary Box */}
-<Col
-  style={{
-    width: 380, // Adjust width to allow space for buttons
-    height: 270,
-    backgroundColor: "#1B1B1B",
-    borderRadius: 10,
-    justifyContent: "flex-start",
-    padding: 20,
-    margin: 25,
-    right: 80,
-    bottom: 10,
-  }}
->
-  <Text
-    style={{
-      color: "white",
-      fontSize: 16,
-      position: "absolute",
-      top: 20,
-      left: 10,
-    }}
-  >
-    Auxiliary (Back)
-  </Text>
-  <View
-    style={{
-      height: 1,
-      backgroundColor: "white",
-      width: "100%",
-      marginTop: 40,
-    }}
-  />
-  <View style={{ flex: 1, justifyContent: "flex-start", alignItems: "flex-start" }}>
-      {features.map((label, index) => (
-        <View
-          key={index}
+      {/* Auxiliary Box */}
+      <Col
+        style={{
+          width: 380, // Adjust width to allow space for buttons
+          height: 270,
+          backgroundColor: "#1B1B1B",
+          borderRadius: 10,
+          justifyContent: "flex-start",
+          padding: 20,
+          margin: 25,
+          right: 80,
+          bottom:10,
+        }}
+      >
+        <Text
           style={{
-            flexDirection: "row",
-            alignItems: "center",
-            justifyContent: "space-between",
-            marginVertical: 10,
-            width: "100%", // Adjust the width as needed
+            color: "white",
+            fontSize: 16,
+            position: "absolute",
+            top: 20,
+            left: 10,
           }}
         >
-          {/* Feature Button */}
-          <TouchableOpacity
-            onPress={() => handleButtonPress(label)}
-            style={{
-              flexDirection: "row",
-              alignItems: "center",
-              backgroundColor: activeButtons.includes(label) ? "#444" : "#1B1B1B",
-              borderRadius: 5, // Reduced border radius for a compact look
-              paddingVertical: 10, // Smaller padding for vertical space
-              paddingHorizontal: 15, // Smaller padding for horizontal space
-              width: 220,
-            }}
-          >
-            <Image
-              source={getImageForLabel(label)}
-              style={{ width: 30, height: 30, marginRight: 5 }} // Smaller image with reduced margin
-            />
-            <Text
-              style={{
-<<<<<<< HEAD
-                color: "white",
-=======
-                color: activeButtons.includes(label) ? "#FFB267" : "white", // Highlight active button text
->>>>>>> 59f0f7a3
-                fontSize: 16,
-              }}
-            >
-              {label}
-            </Text>
-          </TouchableOpacity>
-
-          {/* Toggle Button */}
-          <ToggleButton />
+          Auxiliary (Back)
+        </Text>
+        <View
+          style={{
+            height: 1,
+            backgroundColor: "white",
+            width: "100%",
+            marginTop: 40,
+          }}
+        />
+        <View style={{ flex: 1, justifyContent: "center", alignItems: "center" }}>
+          <Text style={{ color: "white", fontSize: 18 }}>
+            Additional Controls Coming Soon
+          </Text>
         </View>
       ))}
     </View>
@@ -280,37 +220,26 @@
     top: 100,
   }}
 >
-<TouchableOpacity
-        style={{
-<<<<<<< HEAD
-          backgroundColor: isNightToggled ? "#301934" : "#FFBA00", // Toggle between two colors
-=======
-          backgroundColor: isNightToggled ? "#301934" : "#9966CC", // Toggle between two colors
->>>>>>> 59f0f7a3
-          paddingVertical: 15,
-          paddingHorizontal: 20,
-          borderRadius: 5,
-          marginBottom: 10,
-          width: 150,
-          alignItems: "center",
-          flexDirection: "row",
-          justifyContent: "center",
-        }}
-        onPress={handleNightPress}
-      >
-        <Image
-<<<<<<< HEAD
-          source={isNightToggled ? moonImage : sunImage}
-          style={{ width: 30, height: 30, marginRight: 10 }}
-        />
-        <Text style={{ color: "white", fontSize: 16 }}> {isNightToggled ? "Night" : "Daytime"}</Text>
-=======
-          source={require("../assets/moon.png")}
-          style={{ width: 30, height: 30, marginRight: 10 }}
-        />
-        <Text style={{ color: "white", fontSize: 16 }}>Night</Text>
->>>>>>> 59f0f7a3
-      </TouchableOpacity>
+  <TouchableOpacity
+    style={{
+      backgroundColor: "#301934",
+      paddingVertical: 15,
+      paddingHorizontal: 20,
+      borderRadius: 5,
+      marginBottom: 10,
+      width: 150,
+      alignItems: "center",
+      flexDirection: "row",
+      justifyContent: "center",
+    }}
+    onPress={() => console.log("Button 1 Pressed")}
+  >
+    <Image
+      source={require("../assets/moon.png")}
+      style={{ width: 30, height: 30, marginRight: 10 }}
+    />
+    <Text style={{ color: "white", fontSize: 16 }}>Night</Text>
+  </TouchableOpacity>
   <TouchableOpacity
     style={{
       backgroundColor: isDehumidToggled ? "#003262" : "#00B9E8",
@@ -351,115 +280,13 @@
   }
 }
 
-const getImageForLabel = (label) => {
-  const images = {
-    "Cool": require("../assets/snowflake.png"), // Example for Cool
-    "Toe Kick": require("../assets/toekick.png"), // Example for Toe Kick
-    "Furnace": require("../assets/furnace.png"), // Example for Furnace
-  };
-  return images[label] || require("../assets/questionmark.png"); // Fallback to a default image
-};
-
-// Helper component for toggle button functionality
-const ToggleButton = () => {
-  const [state, setState] = React.useState("Low");
-
-  const toggleState = () => {
-    const nextState = {
-      Low: "Med",
-      Med: "High",
-      High: "Low",
-    };
-    setState(nextState[state]);
-  };
-
-  return (
-<<<<<<< HEAD
-    <TouchableOpacity
-      onPress={toggleState}
-      style={[styles.button, styles[state.toLowerCase()]]} // Add state-specific styling
-      activeOpacity={0.7} // Adjust feedback opacity
-    >
-      <Text style={styles.buttonText}>{state}</Text>
-    </TouchableOpacity>
-=======
-    <Text
-      onPress={toggleState}
-      style={{
-        color: "white",
-        fontSize: 16,
-        padding: 10,
-        backgroundColor: "#333",
-        borderRadius: 5,
-        textAlign: "center",
-        width: 80,
-      }}
-    >
-      {state}
-    </Text>
->>>>>>> 59f0f7a3
-  );
-};
-
 const styles = StyleSheet.create({
-<<<<<<< HEAD
-  container: {
-    flex: 1,
-    justifyContent: "center",
-    alignItems: "center",
-    
-  },
-  button: {
-    padding: 10,
-    backgroundColor: "#333", // Default button color
-    borderRadius: 5,
-    alignItems: "center",
-    justifyContent: "center",
-    width: 80,
-  },
-  buttonText: {
-    color: "white",
-    fontSize: 16,
-  },
-  // Add specific styles for each state if needed
-  low: {
-    backgroundColor: "#848482", // Green for Low
-  },
-  med: {
-    backgroundColor: "#242124", // Orange for Medium
-  },
-  high: {
-    backgroundColor: "#100C08", // Red for High
-  },
-});
-=======
     container: {
       flex: 1,
       justifyContent: 'center',
       top: 15,
     },
-    row: {
-      flexDirection: "row",
-      alignItems: "center",
-      justifyContent: "space-between",
-      marginVertical: 10,
-      width: "100%",
-    },
-    image: {
-      width: 30,
-      height: 30,
-      marginRight: 10,
-    },
-    buttonText: {
-      color: "white",
-      fontSize: 16,
-      marginRight: 120,
-    },
-    activeButtonText: {
-      color: "#FFB267", // Highlight color for active button
-    },
   });
->>>>>>> 59f0f7a3
   
 
 export default ClimateControl;